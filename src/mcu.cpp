/*
 * Copyright (C) 2021, 2024 nukeykt
 *
 *  Redistribution and use of this code or any derivative works are permitted
 *  provided that the following conditions are met:
 *
 *   - Redistributions may not be sold, nor may they be used in a commercial
 *     product or activity.
 *
 *   - Redistributions that are modified from the original source must include the
 *     complete source code, including the source code for all components used by a
 *     binary built from the modified sources. However, as a special exception, the
 *     source code distributed need not include anything that is normally distributed
 *     (in either source or binary form) with the major components (compiler, kernel,
 *     and so on) of the operating system on which the executable runs, unless that
 *     component itself accompanies the executable.
 *
 *   - Redistributions must reproduce the above copyright notice, this list of
 *     conditions and the following disclaimer in the documentation and/or other
 *     materials provided with the distribution.
 *
 *  THIS SOFTWARE IS PROVIDED BY THE COPYRIGHT HOLDERS AND CONTRIBUTORS "AS IS"
 *  AND ANY EXPRESS OR IMPLIED WARRANTIES, INCLUDING, BUT NOT LIMITED TO, THE
 *  IMPLIED WARRANTIES OF MERCHANTABILITY AND FITNESS FOR A PARTICULAR PURPOSE
 *  ARE DISCLAIMED. IN NO EVENT SHALL THE COPYRIGHT OWNER OR CONTRIBUTORS BE
 *  LIABLE FOR ANY DIRECT, INDIRECT, INCIDENTAL, SPECIAL, EXEMPLARY, OR
 *  CONSEQUENTIAL DAMAGES (INCLUDING, BUT NOT LIMITED TO, PROCUREMENT OF
 *  SUBSTITUTE GOODS OR SERVICES; LOSS OF USE, DATA, OR PROFITS; OR BUSINESS
 *  INTERRUPTION) HOWEVER CAUSED AND ON ANY THEORY OF LIABILITY, WHETHER IN
 *  CONTRACT, STRICT LIABILITY, OR TORT (INCLUDING NEGLIGENCE OR OTHERWISE)
 *  ARISING IN ANY WAY OUT OF THE USE OF THIS SOFTWARE, EVEN IF ADVISED OF THE
 *  POSSIBILITY OF SUCH DAMAGE.
 */
#include <stdio.h>
#include <string.h>
#define SDL_MAIN_HANDLED
#include "SDL.h"
#include "mcu.h"
#include "mcu_opcodes.h"
#include "mcu_interrupt.h"
#include "mcu_timer.h"
#include "pcm.h"
#include "lcd.h"
#include "submcu.h"
#include "midi.h"
#include "utf8main.h"
#include "utils/files.h"

#if __linux__
#include <unistd.h>
#include <limits.h>
#endif

const char* rs_name[ROM_SET_COUNT] = {
    "SC-55mk2",
    "SC-55st",
    "SC-55mk1",
    "CM-300/SCC-1",
    "JV880"
};

const char* roms[ROM_SET_COUNT][5] =
{
    "rom1.bin",
    "rom2.bin",
    "waverom1.bin",
    "waverom2.bin",
    "rom_sm.bin",

    "rom1.bin",
    "rom2_st.bin",
    "waverom1.bin",
    "waverom2.bin",
    "rom_sm.bin",

    "sc55_rom1.bin",
    "sc55_rom2.bin",
    "sc55_waverom1.bin",
    "sc55_waverom2.bin",
    "sc55_waverom3.bin",

    "cm300_rom1.bin",
    "cm300_rom2.bin",
    "cm300_waverom1.bin",
    "cm300_waverom2.bin",
    "cm300_waverom3.bin",

    "jv880_rom1.bin",
    "jv880_rom2.bin",
    "jv880_waverom1.bin",
    "jv880_waverom2.bin",
    "jv880_waverom_expansion.bin",
};

int romset = ROM_SET_MK2;

static const int ROM1_SIZE = 0x8000;
static const int ROM2_SIZE = 0x80000;
static const int RAM_SIZE = 0x400;
static const int SRAM_SIZE = 0x8000;
static const int NVRAM_SIZE = 0x8000; // JV880 only
static const int CARDRAM_SIZE = 0x8000; // JV880 only
static const int ROMSM_SIZE = 0x1000;


static const int audio_buffer_size = 16384;
static const int audio_page_size = 512;

static short sample_buffer[audio_buffer_size];

static int sample_read_ptr;
static int sample_write_ptr;

static SDL_AudioDeviceID sdl_audio;

void MCU_ErrorTrap(void)
{
    printf("%.2x %.4x\n", mcu.cp, mcu.pc);
}

int mcu_mk1 = 0; // 0 - SC-55mkII, SC-55ST. 1 - SC-55, CM-300/SCC-1
int mcu_cm300 = 0; // 0 - SC-55, 1 - CM-300/SCC-1
int mcu_st = 0; // 0 - SC-55mk2, 1 - SC-55ST
int mcu_jv880 = 0; // 0 - SC-55, 1 - JV880

static int ga_int[8];
static int ga_int_enable = 0;
static int ga_int_trigger = 0;
static int ga_lcd_counter = 0;


uint8_t dev_register[0x80];

static uint16_t ad_val[4];
static uint8_t ad_nibble = 0x00;
static uint8_t sw_pos = 0;
static uint8_t io_sd = 0x00;

SDL_atomic_t mcu_button_pressed = { 0 };

uint8_t RCU_Read(void)
{
    return 0;
}

enum {
    ANALOG_LEVEL_RCU_LOW = 0,
    ANALOG_LEVEL_RCU_HIGH = 0,
    ANALOG_LEVEL_SW_0 = 0,
    ANALOG_LEVEL_SW_1 = 0,
    ANALOG_LEVEL_SW_2 = 0,
    ANALOG_LEVEL_SW_3 = 0,
    ANALOG_LEVEL_BATTERY = 0x3ff,
};

uint16_t MCU_AnalogReadPin(uint32_t pin)
{
    if (mcu_mk1)
        return 0x0;
    return 0x3ff;
    uint8_t rcu;
    if (pin == 7)
    {
        switch ((io_sd >> 2) & 3)
        {
        case 0: // Battery voltage
            return ANALOG_LEVEL_BATTERY;
        case 1: // NC
            return 0;
        case 2: // SW
            switch (sw_pos)
            {
            case 0:
            default:
                return ANALOG_LEVEL_SW_0;
            case 1:
                return ANALOG_LEVEL_SW_1;
            case 2:
                return ANALOG_LEVEL_SW_2;
            case 3:
                return ANALOG_LEVEL_SW_3;
            }
        case 3: // RCU
            break;
        }
    }
    rcu = RCU_Read();
    if (rcu & (1 << pin))
        return ANALOG_LEVEL_RCU_HIGH;
    else
        return ANALOG_LEVEL_RCU_LOW;
}

void MCU_AnalogSample(int channel)
{
    int value = MCU_AnalogReadPin(channel);
    int dest = (channel << 1) & 6;
    dev_register[DEV_ADDRAH + dest] = value >> 2;
    dev_register[DEV_ADDRAL + dest] = (value << 6) & 0xc0;
}

int adf_rd = 0;

uint64_t analog_end_time;

int ssr_rd = 0;

uint32_t uart_write_ptr;
uint32_t uart_read_ptr;
uint8_t uart_buffer[uart_buffer_size];

static uint8_t uart_rx_byte;
static uint64_t uart_rx_delay;
static uint64_t uart_tx_delay;

void MCU_DeviceWrite(uint32_t address, uint8_t data)
{
    address &= 0x7f;
    if (address >= 0x10 && address < 0x40)
    {
        TIMER_Write(address, data);
        return;
    }
    if (address >= 0x50 && address < 0x55)
    {
        TIMER2_Write(address, data);
        return;
    }
    switch (address)
    {
    case DEV_P1DDR: // P1DDR
        break;
    case DEV_P5DDR:
        break;
    case DEV_P6DDR:
        break;
    case DEV_P7DDR:
        break;
    case DEV_SCR:
        break;
    case DEV_WCR:
        break;
    case DEV_P9DDR:
        break;
    case DEV_RAME: // RAME
        break;
    case DEV_P1CR: // P1CR
        break;
    case DEV_DTEA:
        break;
    case DEV_DTEB:
        break;
    case DEV_DTEC:
        break;
    case DEV_DTED:
        break;
    case DEV_SMR:
        break;
    case DEV_BRR:
        break;
    case DEV_IPRA:
        break;
    case DEV_IPRB:
        break;
    case DEV_IPRC:
        break;
    case DEV_IPRD:
        break;
    case DEV_PWM1_DTR:
        break;
    case DEV_PWM1_TCR:
        break;
    case DEV_PWM2_DTR:
        break;
    case DEV_PWM2_TCR:
        break;
    case DEV_PWM3_DTR:
        break;
    case DEV_PWM3_TCR:
        break;
    case DEV_P7DR:
        break;
    case DEV_TMR_TCNT:
        break;
    case DEV_TMR_TCR:
        break;
    case DEV_TMR_TCSR:
        break;
    case DEV_TMR_TCORA:
        break;
    case DEV_TDR:
        break;
    case DEV_ADCSR:
    {
        dev_register[address] &= ~0x7f;
        dev_register[address] |= data & 0x7f;
        if ((data & 0x80) == 0 && adf_rd)
        {
            dev_register[address] &= ~0x80;
            MCU_Interrupt_SetRequest(INTERRUPT_SOURCE_ANALOG, 0);
        }
        if ((data & 0x40) == 0)
            MCU_Interrupt_SetRequest(INTERRUPT_SOURCE_ANALOG, 0);
        return;
    }
    case DEV_SSR:
    {
        if ((data & 0x80) == 0 && (ssr_rd & 0x80) != 0)
        {
            dev_register[address] &= ~0x80;
            uart_tx_delay = mcu.cycles + 1000;
            MCU_Interrupt_SetRequest(INTERRUPT_SOURCE_UART_TX, 0);
        }
        if ((data & 0x40) == 0 && (ssr_rd & 0x40) != 0)
        {
            uart_rx_delay = mcu.cycles + 100;
            dev_register[address] &= ~0x40;
            MCU_Interrupt_SetRequest(INTERRUPT_SOURCE_UART_RX, 0);
        }
        if ((data & 0x20) == 0 && (ssr_rd & 0x20) != 0)
        {
            dev_register[address] &= ~0x20;
        }
        if ((data & 0x10) == 0 && (ssr_rd & 0x10) != 0)
        {
            dev_register[address] &= ~0x10;
        }
        break;
    }
    default:
        address += 0;
        break;
    }
    dev_register[address] = data;
}

uint8_t MCU_DeviceRead(uint32_t address)
{
    address &= 0x7f;
    if (address >= 0x10 && address < 0x40)
    {
        return TIMER_Read(address);
    }
    if (address >= 0x50 && address < 0x55)
    {
        return TIMER_Read2(address);
    }
    switch (address)
    {
    case DEV_ADDRAH:
    case DEV_ADDRAL:
    case DEV_ADDRBH:
    case DEV_ADDRBL:
    case DEV_ADDRCH:
    case DEV_ADDRCL:
    case DEV_ADDRDH:
    case DEV_ADDRDL:
        return dev_register[address];
    case DEV_ADCSR:
        adf_rd = (dev_register[address] & 0x80) != 0;
        return dev_register[address];
    case DEV_SSR:
        ssr_rd = dev_register[address];
        return dev_register[address];
    case DEV_RDR:
        return uart_rx_byte;
    case 0x00:
        return 0xff;
    case DEV_P7DR:
    {
        if (!mcu_jv880) return 0xff;

        uint8_t data = 0xff;
        uint32_t button_pressed = (uint32_t)SDL_AtomicGet(&mcu_button_pressed);

        if (io_sd == 0b11111011)
            data &= ((button_pressed >> 0) & 0b11111) ^ 0xFF;
        if (io_sd == 0b11110111)
            data &= ((button_pressed >> 5) & 0b11111) ^ 0xFF;
        if (io_sd == 0b11101111)
            data &= ((button_pressed >> 10) & 0b1111) ^ 0xFF;

        data |= 0b10000000;
        return data;
    }
    case DEV_P9DR:
    {
        int cfg = 0;
        if (!mcu_mk1)
            cfg = 2; // bit 1: 0 - SC-155mk2 (???), 1 - SC-55mk2

        int dir = dev_register[DEV_P9DDR];

        int val = cfg & (dir ^ 0xff);
        val |= dev_register[DEV_P9DR] & dir;
        return val;
    }
    case DEV_SCR:
    case DEV_TDR:
    case DEV_SMR:
        return dev_register[address];
    case DEV_IPRC:
    case DEV_IPRD:
    case DEV_DTEC:
    case DEV_DTED:
    case DEV_FRT2_TCSR:
    case DEV_FRT1_TCSR:
    case DEV_FRT1_TCR:
    case DEV_FRT1_FRCH:
    case DEV_FRT1_FRCL:
    case DEV_FRT3_TCSR:
    case DEV_FRT3_OCRAH:
    case DEV_FRT3_OCRAL:
        return dev_register[address];
    }
    return dev_register[address];
}

void MCU_DeviceReset(void)
{
    // dev_register[0x00] = 0x03;
    // dev_register[0x7c] = 0x87;
    dev_register[DEV_RAME] = 0x80;
    dev_register[DEV_SSR] = 0x80;
}

void MCU_UpdateAnalog(uint64_t cycles)
{
    int ctrl = dev_register[DEV_ADCSR];
    int isscan = (ctrl & 16) != 0;

    if (ctrl & 0x20)
    {
        if (analog_end_time == 0)
            analog_end_time = cycles + 200;
        else if (analog_end_time < cycles)
        {
            if (isscan)
            {
                int base = ctrl & 4;
                for (int i = 0; i <= (ctrl & 3); i++)
                    MCU_AnalogSample(base + i);
                analog_end_time = cycles + 200;
            }
            else
            {
                MCU_AnalogSample(ctrl & 7);
                dev_register[DEV_ADCSR] &= ~0x20;
                analog_end_time = 0;
            }
            dev_register[DEV_ADCSR] |= 0x80;
            if (ctrl & 0x40)
                MCU_Interrupt_SetRequest(INTERRUPT_SOURCE_ANALOG, 1);
        }
    }
    else
        analog_end_time = 0;
}

mcu_t mcu;

uint8_t rom1[ROM1_SIZE];
uint8_t rom2[ROM2_SIZE];
uint8_t ram[RAM_SIZE];
uint8_t sram[SRAM_SIZE];
uint8_t nvram[NVRAM_SIZE];
uint8_t cardram[CARDRAM_SIZE];

int rom2_mask = ROM2_SIZE - 1;

uint8_t MCU_Read(uint32_t address)
{
    uint32_t address_rom = address & 0x3ffff;
    if (address & 0x80000 && !mcu_jv880)
        address_rom |= 0x40000;
    uint8_t page = (address >> 16) & 0xf;
    address &= 0xffff;
    uint8_t ret = 0xff;
    switch (page)
    {
    case 0:
        if (!(address & 0x8000))
            ret = rom1[address & 0x7fff];
        else
        {
            if (!mcu_mk1)
            {
                uint16_t base = mcu_jv880 ? 0xf000 : 0xe000;
                if (address >= base && address < (base | 0x400))
                {
                    ret = PCM_Read(address & 0x3f);
                }
                else if (address >= 0xec00 && address < 0xf000)
                {
                    ret = SM_SysRead(address & 0xff);
                }
                else if (address >= 0xff80)
                {
                    ret = MCU_DeviceRead(address & 0x7f);
                }
                else if (address >= 0xfb80 && address < 0xff80
                    && (dev_register[DEV_RAME] & 0x80) != 0)
                    ret = ram[(address - 0xfb80) & 0x3ff];
                else if (address >= 0x8000 && address < 0xe000)
                {
                    ret = sram[address & 0x7fff];
                }
                else if (address == (base | 0x402))
                {
                    ret = ga_int_trigger;
                    ga_int_trigger = 0;
                    MCU_Interrupt_SetRequest(mcu_jv880 ? INTERRUPT_SOURCE_IRQ0 : INTERRUPT_SOURCE_IRQ1, 0);
                }
                else
                {
                    printf("Unknown read %x\n", address);
                    ret = 0xff;
                }
                //
                // e402:2-0 irq source
                //
            }
            else
            {
                if (address >= 0xe000 && address < 0xe040)
                {
                    ret = PCM_Read(address & 0x3f);
                }
                else if (address >= 0xff80)
                {
                    ret = MCU_DeviceRead(address & 0x7f);
                }
                else if (address >= 0xfb80 && address < 0xff80
                    && (dev_register[DEV_RAME] & 0x80) != 0)
                {
                    ret = ram[(address - 0xfb80) & 0x3ff];
                }
                else if (address >= 0x8000 && address < 0xe000)
                {
                    ret = sram[address & 0x7fff];
                }
                else if (address >= 0xf000 && address < 0xf100)
                {
                    io_sd = address & 0xff;

                    if (mcu_cm300)
                        return 0xff;

                    LCD_Enable((io_sd & 8) != 0);

                    uint8_t data = 0xff;
                    uint32_t button_pressed = (uint32_t)SDL_AtomicGet(&mcu_button_pressed);

                    if ((io_sd & 1) == 0)
                        data &= 0x80 | (((button_pressed >> 0) & 127) ^ 127);
                    if ((io_sd & 2) == 0)
                        data &= 0x80 | (((button_pressed >> 7) & 127) ^ 127);
                    if ((io_sd & 4) == 0)
                        data &= 0x80 | (((button_pressed >> 14) & 127) ^ 127);
                    return data;
                }
                else if (address == 0xf106)
                {
                    ret = ga_int_trigger;
                    ga_int_trigger = 0;
                    MCU_Interrupt_SetRequest(INTERRUPT_SOURCE_IRQ1, 0);
                }
                else
                {
                    printf("Unknown read %x\n", address);
                    ret = 0xff;
                }
                //
                // f106:2-0 irq source
                //
            }
        }
        break;
#if 0
    case 3:
        ret = rom2[address | 0x30000];
        break;
    case 4:
        ret = rom2[address];
        break;
    case 10:
        ret = rom2[address | 0x60000]; // FIXME
        break;
    case 1:
        ret = rom2[address | 0x10000];
        break;
#endif
    case 1:
        ret = rom2[address_rom & rom2_mask];
        break;
    case 2:
        ret = rom2[address_rom & rom2_mask];
        break;
    case 3:
        ret = rom2[address_rom & rom2_mask];
        break;
    case 4:
        ret = rom2[address_rom & rom2_mask];
        break;
    case 8:
        if (!mcu_jv880)
            ret = rom2[address_rom & rom2_mask];
        else
            ret = 0xff;
        break;
    case 9:
        if (!mcu_jv880)
            ret = rom2[address_rom & rom2_mask];
        else
            ret = 0xff;
        break;
    case 14:
    case 15:
        if (!mcu_jv880)
            ret = rom2[address_rom & rom2_mask];
        else
            ret = cardram[address & 0x7fff]; // FIXME
        break;
    case 10:
    case 11:
        if (!mcu_mk1)
            ret = sram[address & 0x7fff]; // FIXME
        else
            ret = 0xff;
        break;
    case 12:
    case 13:
        if (mcu_jv880)
            ret = nvram[address & 0x7fff]; // FIXME
        else
            ret = 0xff;
        break;
    case 5:
        if (mcu_mk1)
            ret = sram[address & 0x7fff]; // FIXME
        else
            ret = 0xff;
        break;
    default:
        ret = 0x00;
        break;
    }
    return ret;
}

uint16_t MCU_Read16(uint32_t address)
{
    address &= ~1;
    uint8_t b0, b1;
    b0 = MCU_Read(address);
    b1 = MCU_Read(address+1);
    return (b0 << 8) + b1;
}

uint32_t MCU_Read32(uint32_t address)
{
    address &= ~3;
    uint8_t b0, b1, b2, b3;
    b0 = MCU_Read(address);
    b1 = MCU_Read(address+1);
    b2 = MCU_Read(address+2);
    b3 = MCU_Read(address+3);
    return (b0 << 24) + (b1 << 16) + (b2 << 8) + b3;
}

void MCU_Write(uint32_t address, uint8_t value)
{
    uint8_t page = (address >> 16) & 0xf;
    address &= 0xffff;
    if (page == 0)
    {
        if (address & 0x8000)
        {
            if (!mcu_mk1)
            {
                uint16_t base = mcu_jv880 ? 0xf000 : 0xe000;
                if (address >= (base | 0x400) && address < (base | 0x800))
                {
                    if (address == (base | 0x404) || address == (base | 0x405))
                        LCD_Write(address & 1, value);
                    else if (address == (base | 0x401))
                    {
                        io_sd = value;
                        LCD_Enable((value & 1) == 0);
                    }
                    else if (address == (base | 0x402))
                        ga_int_enable = (value << 1);
                    else
                        printf("Unknown write %x %x\n", address, value);
                    //
                    // e400: always 4?
                    // e401: SC0-6?
                    // e402: enable/disable IRQ?
                    // e403: always 1?
                    // e404: LCD
                    // e405: LCD
                    // e406: 0 or 40
                    // e407: 0, e406 continuation?
                    //
                }
                else if (address >= (base | 0x000) && address < (base | 0x400))
                {
                    PCM_Write(address & 0x3f, value);
                }
                else if (address >= 0xec00 && address < 0xf000)
                {
                    SM_SysWrite(address & 0xff, value);
                }
                else if (address >= 0xff80)
                {
                    MCU_DeviceWrite(address & 0x7f, value);
                }
                else if (address >= 0xfb80 && address < 0xff80
                    && (dev_register[DEV_RAME] & 0x80) != 0)
                {
                    ram[(address - 0xfb80) & 0x3ff] = value;
                }
                else if (address >= 0x8000 && address < 0xe000)
                {
                    sram[address & 0x7fff] = value;
                }
                else
                {
                    printf("Unknown write %x %x\n", address, value);
                }
            }
            else
            {
                if (address >= 0xe000 && address < 0xe040)
                {
                    PCM_Write(address & 0x3f, value);
                }
                else if (address >= 0xff80)
                {
                    MCU_DeviceWrite(address & 0x7f, value);
                }
                else if (address >= 0xfb80 && address < 0xff80
                    && (dev_register[DEV_RAME] & 0x80) != 0)
                {
                    ram[(address - 0xfb80) & 0x3ff] = value;
                }
                else if (address >= 0x8000 && address < 0xe000)
                {
                    sram[address & 0x7fff] = value;
                }
                else if (address >= 0xf000 && address < 0xf100)
                {
                    io_sd = address & 0xff;
                    LCD_Enable((io_sd & 8) != 0);
                }
                else if (address == 0xf105)
                {
                    LCD_Write(0, value);
                    ga_lcd_counter = 500;
                }
                else if (address == 0xf104)
                {
                    LCD_Write(1, value);
                    ga_lcd_counter = 500;
                }
                else if (address == 0xf107)
                {
                    io_sd = value;
                }
                else
                {
                    printf("Unknown write %x %x\n", address, value);
                }
            }
        }
        else
        {
            printf("Unknown write %x %x\n", address, value);
        }
    }
    else if (page == 5 && mcu_mk1)
    {
        sram[address & 0x7fff] = value; // FIXME
    }
    else if (page == 10 && !mcu_mk1)
    {
        sram[address & 0x7fff] = value; // FIXME
    }
    else if (page == 12 && mcu_jv880)
    {
        nvram[address & 0x7fff] = value; // FIXME
    }
    else if (page == 14 && mcu_jv880)
    {
        cardram[address & 0x7fff] = value; // FIXME
    }
    else
    {
        printf("Unknown write %x %x\n", (page << 16) | address, value);
    }
}

void MCU_Write16(uint32_t address, uint16_t value)
{
    address &= ~1;
    MCU_Write(address, value >> 8);
    MCU_Write(address + 1, value & 0xff);
}

void MCU_ReadInstruction(void)
{
    uint8_t operand = MCU_ReadCodeAdvance();

    MCU_Operand_Table[operand](operand);

    if (mcu.sr & STATUS_T)
    {
        MCU_Interrupt_Exception(EXCEPTION_SOURCE_TRACE);
    }
}

void MCU_Init(void)
{
    memset(&mcu, 0, sizeof(mcu_t));
}

void MCU_Reset(void)
{
    mcu.r[0] = 0;
    mcu.r[1] = 0;
    mcu.r[2] = 0;
    mcu.r[3] = 0;
    mcu.r[4] = 0;
    mcu.r[5] = 0;
    mcu.r[6] = 0;
    mcu.r[7] = 0;

    mcu.pc = 0;

    mcu.sr = 0x700;

    mcu.cp = 0;
    mcu.dp = 0;
    mcu.ep = 0;
    mcu.tp = 0;
    mcu.br = 0;

    uint32_t reset_address = MCU_GetVectorAddress(VECTOR_RESET);
    mcu.cp = (reset_address >> 16) & 0xff;
    mcu.pc = reset_address & 0xffff;

    mcu.exception_pending = -1;

    MCU_DeviceReset();

    if (mcu_mk1)
    {
        ga_int_enable = 255;
    }
}

void MCU_PostUART(uint8_t data)
{
    uart_buffer[uart_write_ptr] = data;
    uart_write_ptr = (uart_write_ptr + 1) % uart_buffer_size;
}

void MCU_UpdateUART_RX(void)
{
    if ((dev_register[DEV_SCR] & 16) == 0) // RX disabled
        return;
    if (uart_write_ptr == uart_read_ptr) // no byte
        return;

    if (dev_register[DEV_SSR] & 0x40)
        return;

    if (mcu.cycles < uart_rx_delay)
        return;

    uart_rx_byte = uart_buffer[uart_read_ptr];
    uart_read_ptr = (uart_read_ptr + 1) % uart_buffer_size;
    dev_register[DEV_SSR] |= 0x40;
    MCU_Interrupt_SetRequest(INTERRUPT_SOURCE_UART_RX, (dev_register[DEV_SCR] & 0x40) != 0);
}

// dummy TX
void MCU_UpdateUART_TX(void)
{
    if ((dev_register[DEV_SCR] & 32) == 0) // TX disabled
        return;

    if (dev_register[DEV_SSR] & 0x80)
        return;

    if (mcu.cycles < uart_tx_delay)
        return;

    dev_register[DEV_SSR] |= 0x80;
    MCU_Interrupt_SetRequest(INTERRUPT_SOURCE_UART_TX, (dev_register[DEV_SCR] & 0x80) != 0);

    // printf("tx:%x\n", dev_register[DEV_TDR]);
}

static bool work_thread_run = false;

static SDL_mutex *work_thread_lock;

void MCU_WorkThread_Lock(void)
{
    SDL_LockMutex(work_thread_lock);
}

void MCU_WorkThread_Unlock(void)
{
    SDL_UnlockMutex(work_thread_lock);
}

int SDLCALL work_thread(void* data)
{
    work_thread_lock = SDL_CreateMutex();

    MCU_WorkThread_Lock();
    while (work_thread_run)
    {
        if (pcm.config_reg_3c & 0x40)
            sample_write_ptr &= ~3;
        else
            sample_write_ptr &= ~1;
        if (sample_read_ptr == sample_write_ptr)
        {
            MCU_WorkThread_Unlock();
            while (sample_read_ptr == sample_write_ptr)
            {
                SDL_Delay(1);
            }
            MCU_WorkThread_Lock();
        }

        if (!mcu.ex_ignore)
            MCU_Interrupt_Handle();
        else
            mcu.ex_ignore = 0;

        if (!mcu.sleep)
            MCU_ReadInstruction();

        mcu.cycles += 12; // FIXME: assume 12 cycles per instruction

        // if (mcu.cycles % 24000000 == 0)
        //     printf("seconds: %i\n", (int)(mcu.cycles / 24000000));

        PCM_Update(mcu.cycles);

        TIMER_Clock(mcu.cycles);

        if (!mcu_mk1 && !mcu_jv880)
            SM_Update(mcu.cycles);
        else
        {
            MCU_UpdateUART_RX();
            MCU_UpdateUART_TX();
        }

        MCU_UpdateAnalog(mcu.cycles);

        if (mcu_mk1)
        {
            if (ga_lcd_counter)
            {
                ga_lcd_counter--;
                if (ga_lcd_counter == 0)
                {
                    MCU_GA_SetGAInt(1, 0);
                    MCU_GA_SetGAInt(1, 1);
                }
            }
        }
    }
    MCU_WorkThread_Unlock();

    SDL_DestroyMutex(work_thread_lock);

    return 0;
}

static void MCU_Run()
{
    bool working = true;

    work_thread_run = true;
    SDL_Thread *thread = SDL_CreateThread(work_thread, "work thread", 0);

    while (working)
    {
        if(LCD_QuitRequested())
            working = false;

        LCD_Update();
        SDL_Delay(15);
    }

    work_thread_run = false;
    SDL_WaitThread(thread, 0);
}

void MCU_PatchROM(void)
{
    //rom2[0x1333] = 0x11;
    //rom2[0x1334] = 0x19;
    //rom1[0x622d] = 0x19;
}

uint8_t mcu_p0_data = 0x00;
uint8_t mcu_p1_data = 0x00;

uint8_t MCU_ReadP0(void)
{
    return 0xff;
}

uint8_t MCU_ReadP1(void)
{
    uint8_t data = 0xff;
    uint32_t button_pressed = (uint32_t)SDL_AtomicGet(&mcu_button_pressed);

    if ((mcu_p0_data & 1) == 0)
        data &= 0x80 | (((button_pressed >> 0) & 127) ^ 127);
    if ((mcu_p0_data & 2) == 0)
        data &= 0x80 | (((button_pressed >> 7) & 127) ^ 127);
    if ((mcu_p0_data & 4) == 0)
        data &= 0x80 | (((button_pressed >> 14) & 127) ^ 127);

    return data;
}

void MCU_WriteP0(uint8_t data)
{
    mcu_p0_data = data;
}

void MCU_WriteP1(uint8_t data)
{
    mcu_p1_data = data;
}

uint8_t tempbuf[0x800000];

void unscramble(uint8_t *src, uint8_t *dst, int len)
{
    for (int i = 0; i < len; i++)
    {
        int address = i & ~0xfffff;
        static const int aa[] = {
            2, 0, 3, 4, 1, 9, 13, 10, 18, 17, 6, 15, 11, 16, 8, 5, 12, 7, 14, 19
        };
        for (int j = 0; j < 20; j++)
        {
            if (i & (1 << j))
                address |= 1<<aa[j];
        }
        uint8_t srcdata = src[address];
        uint8_t data = 0;
        static const int dd[] = {
            2, 0, 4, 5, 7, 6, 3, 1
        };
        for (int j = 0; j < 8; j++)
        {
            if (srcdata & (1 << dd[j]))
                data |= 1<<j;
        }
        dst[i] = data;
    }
}

void audio_callback(void* /*userdata*/, Uint8* stream, int len)
{
    len /= 2;
    memcpy(stream, &sample_buffer[sample_read_ptr], len * 2);
    memset(&sample_buffer[sample_read_ptr], 0, len * 2);
    sample_read_ptr += len;
    sample_read_ptr %= audio_buffer_size;
}

static const char* audio_format_to_str(int format)
{
    switch(format)
    {
    case AUDIO_S8:
        return "S8";
    case AUDIO_U8:
        return "U8";
    case AUDIO_S16MSB:
        return "S16MSB";
    case AUDIO_S16LSB:
        return "S16LSB";
    case AUDIO_U16MSB:
        return "U16MSB";
    case AUDIO_U16LSB:
        return "U16LSB";
    case AUDIO_S32MSB:
        return "S32MSB";
    case AUDIO_S32LSB:
        return "S32LSB";
    case AUDIO_F32MSB:
        return "F32MSB";
    case AUDIO_F32LSB:
        return "F32LSB";
    }
    return "UNK";
}

int MCU_OpenAudio(int deviceIndex)
{
    SDL_AudioSpec spec = {};
    SDL_AudioSpec spec_actual = {};

    spec.format = AUDIO_S16SYS;
    spec.freq = (mcu_mk1 || mcu_jv880) ? 64000 : 66207;
    spec.channels = 2;
    spec.callback = audio_callback;
    spec.samples = audio_page_size / 4;
    
    int num = SDL_GetNumAudioDevices(0);
    if (num == 0)
    {
        printf("No audio output device found.\n");
        return 0;
    }
    
    if (deviceIndex < -1 || deviceIndex >= num)
    {
        printf("Out of range audio device index is requested. Default audio output device is selected.\n");
        deviceIndex = -1;
    }
    
    const char* audioDevicename = deviceIndex == -1 ? "Default device" : SDL_GetAudioDeviceName(deviceIndex, 0);
    
    sdl_audio = SDL_OpenAudioDevice(deviceIndex == -1 ? NULL : audioDevicename, 0, &spec, &spec_actual, 0);
    if (!sdl_audio)
    {
        return 0;
    }

    printf("Audio device: %s\n", audioDevicename);

    printf("Audio Requested: F=%s, C=%d, R=%d, B=%d\n",
           audio_format_to_str(spec.format),
           spec.channels,
           spec.freq,
           spec.samples);

    printf("Audio Actual: F=%s, C=%d, R=%d, B=%d\n",
           audio_format_to_str(spec_actual.format),
           spec_actual.channels,
           spec_actual.freq,
           spec_actual.samples);
    fflush(stdout);

    sample_read_ptr = 0;
    sample_write_ptr = 0;

    SDL_PauseAudioDevice(sdl_audio, 0);

    return 1;
}

void MCU_CloseAudio(void)
{
    SDL_CloseAudio();
}

void MCU_PostSample(int *sample)
{
    sample[0] >>= 15;
    if (sample[0] > INT16_MAX)
        sample[0] = INT16_MAX;
    else if (sample[0] < INT16_MIN)
        sample[0] = INT16_MIN;
    sample[1] >>= 15;
    if (sample[1] > INT16_MAX)
        sample[1] = INT16_MAX;
    else if (sample[1] < INT16_MIN)
        sample[1] = INT16_MIN;
    sample_buffer[sample_write_ptr + 0] = sample[0];
    sample_buffer[sample_write_ptr + 1] = sample[1];
    sample_write_ptr = (sample_write_ptr + 2) % audio_buffer_size;
}

void MCU_GA_SetGAInt(int line, int value)
{
    // guesswork
    if (value && !ga_int[line] && (ga_int_enable & (1 << line)) != 0)
        ga_int_trigger = line;
    ga_int[line] = value;

    if (mcu_jv880)
        MCU_Interrupt_SetRequest(INTERRUPT_SOURCE_IRQ0, ga_int_trigger != 0);
    else
        MCU_Interrupt_SetRequest(INTERRUPT_SOURCE_IRQ1, ga_int_trigger != 0);
}

void MCU_EncoderTrigger(int dir)
{
    if (!mcu_jv880) return;
    MCU_GA_SetGAInt(dir == 0 ? 3 : 4, 0);
    MCU_GA_SetGAInt(dir == 0 ? 3 : 4, 1);
}


static const size_t rf_num = 5;
static FILE *s_rf[rf_num] =
{
    nullptr,
    nullptr,
    nullptr,
    nullptr,
    nullptr
};

static void closeAllR()
{
    for(size_t i = 0; i < rf_num; ++i)
    {
        if(s_rf[i])
            fclose(s_rf[i]);
        s_rf[i] = nullptr;
    }
}

enum class ResetType {
    NONE,
    GS_RESET,
    GM_RESET,
};

void MIDI_Reset(ResetType resetType)
{
    const unsigned char gmReset[] = { 0xF0, 0x7E, 0x7F, 0x09, 0x01, 0xF7 };
    const unsigned char gsReset[] = { 0xF0, 0x41, 0x10, 0x42, 0x12, 0x40, 0x00, 0x7F, 0x00, 0x41, 0xF7 };
    
    if (resetType == ResetType::GS_RESET)
    {
        for (DWORD i = 0; i < sizeof(gsReset); i++)
        {
            MCU_PostUART(gsReset[i]);
        }
    }
    else  if (resetType == ResetType::GM_RESET)
    {
        for (DWORD i = 0; i < sizeof(gmReset); i++)
        {
            MCU_PostUART(gmReset[i]);
        }
    }

}

int main(int argc, char *argv[])
{
    (void)argc;
    std::string basePath;

    int port = 0;
    int audioDeviceIndex = -1;
    bool autodetect = true;
    ResetType resetType = ResetType::NONE;

    romset = ROM_SET_MK2;

    {
        for (int i = 1; i < argc; i++)
        {
            if (!strncmp(argv[i], "-p:", 3))
            {
                port = atoi(argv[i] + 3);
            }
            else if (!strncmp(argv[i], "-a:", 3))
            {
                audioDeviceIndex = atoi(argv[i] + 3);
            }
            else if (!strcmp(argv[i], "-mk2"))
            {
                romset = ROM_SET_MK2;
                autodetect = false;
            }
            else if (!strcmp(argv[i], "-st"))
            {
                romset = ROM_SET_ST;
                autodetect = false;
            }
            else if (!strcmp(argv[i], "-mk1"))
            {
                romset = ROM_SET_MK1;
                autodetect = false;
            }
            else if (!strcmp(argv[i], "-cm300"))
            {
                romset = ROM_SET_CM300;
                autodetect = false;
            }
<<<<<<< HEAD
            else if (!stricmp(argv[i], "-gs"))
            {
                resetType = ResetType::GS_RESET;
            }
            else if (!stricmp(argv[i], "-gm"))
            {
                resetType = ResetType::GM_RESET;
=======
            else if (!strcmp(argv[i], "-jv880"))
            {
                romset = ROM_SET_JV880;
                autodetect = false;
                break;
>>>>>>> 4b52530c
            }
        }
    }

#if __linux__
    char self_path[PATH_MAX];
    memset(&self_path[0], 0, PATH_MAX);

    if(readlink("/proc/self/exe", self_path, PATH_MAX) == -1)
        basePath = Files::real_dirname(argv[0]);
    else
        basePath = Files::dirname(self_path);
#else
    basePath = Files::real_dirname(argv[0]);
#endif

    printf("Base path is: %s\n", argv[0]);

    if(Files::dirExists(basePath + "/../share/nuked-sc55"))
        basePath += "/../share/nuked-sc55";

    if (autodetect)
    {
        for (size_t i = 0; i < ROM_SET_COUNT; i++)
        {
            bool good = true;
            for (size_t j = 0; j < 5; j++)
            {
                std::string path = basePath + "/" + roms[i][j];
                auto h = Files::utf8_fopen(path.c_str(), "rb");
                if (!h)
                {
                    good = false;
                    break;
                }
                fclose(h);
            }
            if (good)
            {
                romset = i;
                break;
            }
        }
        printf("ROM set autodetect: %s\n", rs_name[romset]);
    }

    mcu_mk1 = false;
    mcu_cm300 = false;
    mcu_st = false;
    mcu_jv880 = false;
    switch (romset)
    {
        case ROM_SET_ST:
            mcu_st = true;
            break;
        case ROM_SET_MK1:
            mcu_mk1 = true;
            mcu_st = false;
            break;
        case ROM_SET_CM300:
            mcu_mk1 = true;
            mcu_cm300 = true;
            break;
        case ROM_SET_JV880:
            mcu_jv880 = true;
            rom2_mask /= 2; // rom is half the size
            lcd_width = 820;
            lcd_height = 100;
            break;
    }

    std::string rpaths[5] =
    {
        basePath + "/" + roms[romset][0],
        basePath + "/" + roms[romset][1],
        basePath + "/" + roms[romset][2],
        basePath + "/" + roms[romset][3],
        basePath + "/" + roms[romset][4]
    };

    bool r_ok = true;
    std::string errors_list;

    for(size_t i = 0; i < 5; ++i)
    {
        s_rf[i] = Files::utf8_fopen(rpaths[i].c_str(), "rb");
        bool optional = mcu_jv880 && i == 4;
        r_ok &= optional || (s_rf[i] != nullptr);
        if(!s_rf[i])
        {
            if(!errors_list.empty())
                errors_list.append(", ");

            errors_list.append(rpaths[i]);
        }
    }

    if (!r_ok)
    {
        fprintf(stderr, "FATAL ERROR: One of required data ROM files is missing: %s.\n", errors_list.c_str());
        fflush(stderr);
        closeAllR();
        return 1;
    }

    LCD_SetBackPath(basePath + "/back.data");

    memset(&mcu, 0, sizeof(mcu_t));


    if (fread(rom1, 1, ROM1_SIZE, s_rf[0]) != ROM1_SIZE)
    {
        fprintf(stderr, "FATAL ERROR: Failed to read the mcu ROM1.\n");
        fflush(stderr);
        closeAllR();
        return 1;
    }

    size_t rom2_read = fread(rom2, 1, ROM2_SIZE, s_rf[1]);

    if (rom2_read == ROM2_SIZE || rom2_read == ROM2_SIZE / 2)
    {
        rom2_mask = rom2_read - 1;
    }
    else
    {
        fprintf(stderr, "FATAL ERROR: Failed to read the mcu ROM2.\n");
        fflush(stderr);
        closeAllR();
        return 1;
    }

    if (mcu_mk1)
    {
        if (fread(tempbuf, 1, 0x100000, s_rf[2]) != 0x100000)
        {
            fprintf(stderr, "FATAL ERROR: Failed to read the WaveRom1.\n");
            fflush(stderr);
            closeAllR();
            return 1;
        }

        unscramble(tempbuf, waverom1, 0x100000);

        if (fread(tempbuf, 1, 0x100000, s_rf[3]) != 0x100000)
        {
            fprintf(stderr, "FATAL ERROR: Failed to read the WaveRom2.\n");
            fflush(stderr);
            closeAllR();
            return 1;
        }

        unscramble(tempbuf, waverom2, 0x100000);

        if (fread(tempbuf, 1, 0x100000, s_rf[4]) != 0x100000)
        {
            fprintf(stderr, "FATAL ERROR: Failed to read the WaveRom3.\n");
            fflush(stderr);
            closeAllR();
            return 1;
        }

        unscramble(tempbuf, waverom3, 0x100000);
    }
    else if (mcu_jv880)
    {
        if (fread(tempbuf, 1, 0x200000, s_rf[2]) != 0x200000)
        {
            fprintf(stderr, "FATAL ERROR: Failed to read the WaveRom1.\n");
            fflush(stderr);
            closeAllR();
            return 1;
        }

        unscramble(tempbuf, waverom1, 0x200000);

        if (fread(tempbuf, 1, 0x200000, s_rf[3]) != 0x200000)
        {
            fprintf(stderr, "FATAL ERROR: Failed to read the WaveRom2.\n");
            fflush(stderr);
            closeAllR();
            return 1;
        }

        unscramble(tempbuf, waverom2, 0x200000);

        if (s_rf[4] && fread(tempbuf, 1, 0x800000, s_rf[4]))
            unscramble(tempbuf, waverom_exp, 0x800000);
        else
            printf("WaveRom EXP not found, skipping it.\n");
    }
    else
    {
        if (fread(tempbuf, 1, 0x200000, s_rf[2]) != 0x200000)
        {
            fprintf(stderr, "FATAL ERROR: Failed to read the WaveRom1.\n");
            fflush(stderr);
            closeAllR();
            return 1;
        }

        unscramble(tempbuf, waverom1, 0x200000);

        if (fread(tempbuf, 1, 0x100000, s_rf[3]) != 0x100000)
        {
            fprintf(stderr, "FATAL ERROR: Failed to read the WaveRom2.\n");
            fflush(stderr);
            closeAllR();
            return 1;
        }

        unscramble(tempbuf, waverom2, 0x100000);

        if (fread(sm_rom, 1, ROMSM_SIZE, s_rf[4]) != ROMSM_SIZE)
        {
            fprintf(stderr, "FATAL ERROR: Failed to read the sub mcu ROM.\n");
            fflush(stderr);
            closeAllR();
            return 1;
        }
    }

    // Close all files as they no longer needed being open
    closeAllR();

    if (SDL_Init(SDL_INIT_AUDIO | SDL_INIT_VIDEO | SDL_INIT_TIMER) < 0)
    {
        fprintf(stderr, "FATAL ERROR: Failed to initialize the SDL2: %s.\n", SDL_GetError());
        fflush(stderr);
        return 2;
    }

    if (!MCU_OpenAudio(audioDeviceIndex))
    {
        fprintf(stderr, "FATAL ERROR: Failed to open the audio stream.\n");
        fflush(stderr);
        return 2;
    }

    if(!MIDI_Init(port))
    {
        fprintf(stderr, "ERROR: Failed to initialize the MIDI Input.\nWARNING: Continuing without MIDI Input...\n");
        fflush(stderr);
    }

    LCD_Init();
    MCU_Init();
    MCU_PatchROM();
    MCU_Reset();
    SM_Reset();
    PCM_Reset();

    if (resetType != ResetType::NONE) MIDI_Reset(resetType);
    
    MCU_Run();

    MCU_CloseAudio();
    MIDI_Quit();
    LCD_UnInit();
    SDL_Quit();

    return 0;
}<|MERGE_RESOLUTION|>--- conflicted
+++ resolved
@@ -1299,21 +1299,18 @@
                 romset = ROM_SET_CM300;
                 autodetect = false;
             }
-<<<<<<< HEAD
-            else if (!stricmp(argv[i], "-gs"))
-            {
-                resetType = ResetType::GS_RESET;
-            }
-            else if (!stricmp(argv[i], "-gm"))
-            {
-                resetType = ResetType::GM_RESET;
-=======
             else if (!strcmp(argv[i], "-jv880"))
             {
                 romset = ROM_SET_JV880;
                 autodetect = false;
-                break;
->>>>>>> 4b52530c
+            }
+            else if (!stricmp(argv[i], "-gs"))
+            {
+                resetType = ResetType::GS_RESET;
+            }
+            else if (!stricmp(argv[i], "-gm"))
+            {
+                resetType = ResetType::GM_RESET;
             }
         }
     }
