--- conflicted
+++ resolved
@@ -154,20 +154,6 @@
 
 uint16_t MCU_AnalogReadPin(uint32_t pin)
 {
-<<<<<<< HEAD
-    if (mcu_mk1)
-        return 0x0;
-    
-    //printf("%d:%d\n",pin,(io_sd >> 2) & 3);
-
-    if(((io_sd >> 2) & 3 ) == 0){ //The Battery
-        return 0x25c;//2.9V
-    }
-
-    return 0x3ff;//keep return 0x3ff or cannot recv midi
-
-
-=======
     if (mcu_cm300)
         return 0;
     if (mcu_jv880)
@@ -176,7 +162,6 @@
             return ANALOG_LEVEL_BATTERY;
         return 0x3ff;
     }
->>>>>>> a7bee1cb
     uint8_t rcu;
     if (pin == 7)
     {
